--- conflicted
+++ resolved
@@ -101,68 +101,24 @@
 
         return result
 
-<<<<<<< HEAD
-    def has_science(self, item, check_flags=None):
-=======
     def has_science(self, item):
->>>>>>> 9882874c
         """Only allow a single science in the association
 
         Parameters
         ----------
         item: dict
             The item in question
-<<<<<<< HEAD
-
-        check_flags: None or [key[, ...]]
-            A list of extra keys to check for truthness in the item
-=======
->>>>>>> 9882874c
 
         Returns
         -------
         bool
             True if item can be added
         """
-<<<<<<< HEAD
-        exptype = self.get_exptype(item, check_flags=check_flags)
-=======
         exptype = self.get_exposure_type(item)
->>>>>>> 9882874c
         limit_reached = len(self.members_by_type('science')) >= 1
         limit_reached = limit_reached and exptype == 'science'
         return limit_reached
 
-<<<<<<< HEAD
-    def get_exptype(self, item, check_flags=None):
-        """Get the exposure type for item
-
-        Parameters
-        ----------
-        item: dict
-            The item to be adding.
-
-
-        check_flags: None or [key[, ...]]
-            A list of extra keys to check for truthness in the item
-
-        Returns
-        -------
-        exptype: str
-        """
-        exptype = self.get_exposure_type(item, default='science')
-        if check_flags:
-            for flag in check_flags:
-                try:
-                    self.item_getattr(item, [flag])
-                except KeyError:
-                    continue
-                else:
-                    exptype = FLAG_TO_EXPTYPE[flag]
-        return exptype
-
-=======
->>>>>>> 9882874c
     def __eq__(self, other):
         """Compare equality of two assocaitions"""
         if isinstance(other, DMSLevel2bBase):
@@ -197,11 +153,7 @@
         else:
             return science_path
 
-<<<<<<< HEAD
-    def make_member(self, item, check_flags=None):
-=======
     def make_member(self, item):
->>>>>>> 9882874c
         """Create a member from the item
 
         Parameters
@@ -209,12 +161,6 @@
         item: dict
             The item to create member from.
 
-<<<<<<< HEAD
-        check_flags: None or [key[, ...]]
-            A list of extra keys to check for truthness in the item
-
-=======
->>>>>>> 9882874c
         Returns
         -------
         member: dict
@@ -222,11 +168,7 @@
         """
         member = {
             'expname': Utility.rename_to_level2a(item['filename']),
-<<<<<<< HEAD
-            'exptype': self.get_exptype(item, check_flags=check_flags)
-=======
             'exptype': self.get_exposure_type(item)
->>>>>>> 9882874c
         }
         return member
 
@@ -243,27 +185,15 @@
         self.data['asn_id'] = self.acid.id
         self.new_product(self.dms_product_name())
 
-<<<<<<< HEAD
-    def _add(self, item, check_flags=None):
-=======
     def _add(self, item):
->>>>>>> 9882874c
         """Add item to this association.
 
         Parameters
         ----------
         item: dict
             The item to be adding.
-<<<<<<< HEAD
-
-        check_flags: None or [key[, ...]]
-            A list of extra keys to check for truthness in the item
-        """
-        member = self.make_member(item, check_flags=check_flags)
-=======
         """
         member = self.make_member(item)
->>>>>>> 9882874c
         members = self.current_product['members']
         members.append(member)
         self.update_validity(member)
@@ -517,69 +447,6 @@
 # ---------------------------------------------
 # Mixins to define the broad category of rules.
 # ---------------------------------------------
-<<<<<<< HEAD
-class AsnMixin_Lv2Image(DMSLevel2bBase):
-    """Level 2 Image association base"""
-
-    def __init__(self, *args, **kwargs):
-
-        self.add_constraints({
-            'exp_type': {
-                'value': (
-                    'fgs_image'
-                    '|mir_image'
-                    '|nis_image'
-                    '|nrc_image'
-                ),
-                'inputs': ['exp_type'],
-                'force_unique': True,
-            }
-        })
-
-        super(AsnMixin_Lv2Image, self).__init__(*args, **kwargs)
-
-    def _init_hook(self, item):
-        """Post-check and pre-add initialization"""
-
-        super(AsnMixin_Lv2Image, self)._init_hook(item)
-        self.data['asn_type'] = 'image2'
-
-
-class AsnMixin_Lv2Spec(DMSLevel2bBase):
-    """Level 2 Spectral association base"""
-
-    def __init__(self, *args, **kwargs):
-
-        self.add_constraints({
-            'exp_type': {
-                'value': (
-                    'nrc_grism'
-                    '|nrc_tsgrism'
-                    '|mir_lrs-fixedslit'
-                    '|mir_lrs-slitless'
-                    '|mir_mrs'
-                    '|nrs_fixedslit'
-                    '|nrs_ifu'
-                    '|nrs_msaspec'
-                    '|nrs_brightobj'
-                    '|nis_wfss'
-                    '|nis_soss'
-                ),
-                'inputs': ['exp_type'],
-                'force_unique': True,
-            }
-        })
-
-        super(AsnMixin_Lv2Spec, self).__init__(*args, **kwargs)
-
-    def _init_hook(self, item):
-        """Post-check and pre-add initialization"""
-
-        super(AsnMixin_Lv2Spec, self)._init_hook(item)
-        self.data['asn_type'] = 'spec2'
-
-=======
->>>>>>> 9882874c
 
 # General constraints
 # -------------------
@@ -723,16 +590,6 @@
                 ),
                 'inputs': ['exp_type'],
                 'force_unique': True,
-<<<<<<< HEAD
-                'is_acid': False,
-                'required': False,
-            },
-            'single_science': {
-                'test': self.match_constraint,
-                'value': 'False',
-                'inputs': lambda item: str(
-                    self.has_science(item, check_flags=['background'])
-=======
             }
         })
 
@@ -770,7 +627,6 @@
                     '|nrs_taslit'
                     '|nrs_tacq'
                     '|nrs_taconfirm'
->>>>>>> 9882874c
                 ),
                 'inputs': ['exp_type'],
                 'force_unique': False,
@@ -835,16 +691,6 @@
             }
         })
 
-<<<<<<< HEAD
-        # Now, lets see if item belongs to us.
-        super(AsnMixin_Lv2Bkg, self).__init__(*args, **kwargs)
-
-    def _add(self, item, check_flags=None):
-        if not check_flags:
-            check_flags = []
-        check_flags.append('background')
-        super(AsnMixin_Lv2Bkg, self)._add(item, check_flags)
-=======
         super(AsnMixin_Lv2SpecScience, self).__init__(*args, **kwargs)
 
 
@@ -885,5 +731,4 @@
         exposure_type: 'science'
             Always returns as science
         """
-        return 'science'
->>>>>>> 9882874c
+        return 'science'
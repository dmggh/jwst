--- conflicted
+++ resolved
@@ -393,51 +393,6 @@
         return trap
     return decorator
 
-<<<<<<< HEAD
-def log_view(func):
-    """log() captures view inputs, output, and response to a log file.
-    It should be called inside any error_trap() decorator so that it
-    executes before error_trap() absorbs many exceptions.
-    """
-    def dolog(request, *args, **keys):
-        """trap() is bound to the func parameter of decorator()."""
-        log.info() # start with blank line to make concat logs readable
-        log.info("REQUEST:", request.path, request.method, "ajax="+str(request.is_ajax()))
-        if request.GET:
-            log.info("GET:",   repr(request.GET))
-        if request.POST:
-            log.info("POST:",  repr(request.POST))
-        if request.FILES:
-            log.info("FILES:", repr(request.FILES))
-        try:
-            response = func(request, *args, **keys)
-            return response
-        except locks.LockingError as exc:  # Skip the traceback for these,  remove manually for debug to log tracebacks
-            log.error("Locking error: " + str(exc))
-            raise
-        except Exception as exc:
-            tb_str = get_traceback_str(exc)
-            log.info(tb_str)
-            raise
-        finally:
-            pass
-    dolog.__name__ = func.__name__
-    return dolog
-
-def get_traceback_str(exc):
-    """Return the traceback string associated with Exception `exc`."""
-    info = sys.exc_info()
-    tb_list = traceback.extract_tb(info[2])
-    tb_str = ""
-    tb_str += "EXCEPTION REPR: " + repr(exc) + "\n"
-    tb_str += "EXCEPTION STR: " + str(exc) + "\n"
-    tb_str += "EXCEPTION TRACEBACK:" + "\n"
-    for line in traceback.format_list(tb_list):
-        tb_str += line.strip() + "\n"
-    return tb_str
-
-=======
->>>>>>> ceff4500
 # ===========================================================================
 # ===========================================================================
 # ===========================================================================

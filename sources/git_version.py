--- conflicted
+++ resolved
@@ -1,14 +1,6 @@
-<<<<<<< HEAD
-__version__ = '3e5b760b'
+__version__ = 'dc0a0e59'
 
 __full_version_info__ = '''
-branch: 7.2.9
-sha1: 3e5b760b
-=======
-__version__ = '82d93ec4'
-
-__full_version_info__ = '''
-branch: hst-synphot
-sha1: 82d93ec4
->>>>>>> e4463f33
+branch: master
+sha1: dc0a0e59
 '''
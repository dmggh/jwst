#-*-sh-*-

# WARNING
# WARNING  this script *instance* is a common shared element across all CRDS servers.
# WARNING  screwing up this one file can potentially take down all 6 servers since
# WARNING  ${HOME} is shared.
# WARNING

limit stacksize 64000k
# limit memorylocked 512k

setenv  CRDS_SERVER `uname -n | cut -d'.' -f1`

# CRDS and CRDS_STACK,  same pattern,  different dirs,  override below as needed
setenv CRDS /crds/data1/${CRDS_SERVER}
setenv XDG_CONFIG_HOME $CRDS/xdg_config
mkdir -p $XDG_CONFIG_HOME/astropy

setenv URP_TYPE crds

switch ($CRDS_SERVER)
       case dljwstcrdsv1:
        setenv CRDS_STACK ${CRDS}/crds_stacks/crds_16
        setenv CRDS_PROJECT jwst
        setenv CRDS_USECASE dev
        setenv CRDS_AFFECTED_DATASETS_RECIPIENTS "jmiller@stsci.edu"
       breaksw
       case dlhstcrdsv1:
        setenv CRDS_STACK ${CRDS}/crds_stacks/crds_16
        setenv CRDS_PROJECT hst
        setenv CRDS_USECASE dev
        setenv CRDS_AFFECTED_DATASETS_RECIPIENTS "jmiller@stsci.edu"
       breaksw

       case tljwstcrdsv1:
        setenv CRDS_STACK ${CRDS}/crds_stacks/crds_16
        setenv CRDS_PROJECT jwst
        setenv CRDS_USECASE test
        setenv CRDS_AFFECTED_DATASETS_RECIPIENTS "jmiller@stsci.edu  crds_${CRDS_PROJECT}_${CRDS_USECASE}_reprocessing@maillist.stsci.edu   crds_datamng@stsci.edu"
       breaksw
       case tlhstcrdsv1:
        setenv CRDS_STACK ${CRDS}/crds_stacks/crds_16
        setenv CRDS_PROJECT hst
        setenv CRDS_USECASE test
        setenv CRDS_AFFECTED_DATASETS_RECIPIENTS "jmiller@stsci.edu  crds_${CRDS_PROJECT}_${CRDS_USECASE}_reprocessing@maillist.stsci.edu   crds_datamng@stsci.edu"
       breaksw

       case pljwstcrdsv1:
        setenv CRDS_STACK ${CRDS}/crds_stacks/crds_15
        setenv CRDS_PROJECT jwst
        setenv CRDS_USECASE ops
        setenv CRDS_AFFECTED_DATASETS_RECIPIENTS "jmiller@stsci.edu  crds_${CRDS_PROJECT}_${CRDS_USECASE}_reprocessing@maillist.stsci.edu   crds_datamng@stsci.edu"
        setenv CRDS_GRP_CACHE_KEY 3d15844c-62a0-4a00-bedc-fafdb34f4a2c
       breaksw

       case plhstcrdsv1:
        setenv CRDS_STACK ${CRDS}/crds_stacks/crds_15
        setenv CRDS_PROJECT hst
        setenv CRDS_USECASE ops
        setenv CRDS_AFFECTED_DATASETS_RECIPIENTS "jmiller@stsci.edu  crds_${CRDS_PROJECT}_${CRDS_USECASE}_reprocessing@maillist.stsci.edu   crds_datamng@stsci.edu"
        setenv CRDS_PIPELINE_CACHE_KEY 12ca7bb2-dd3b-444a-8e6e-d8fd0bf559ed
        setenv CRDS_GRP_CACHE_KEY 78b96cd6-4295-4215-89ff-a588b2ea831a
       breaksw

       case iljwdmsbcrdsv1:
        setenv CRDS_STACK ${CRDS}/crds_stacks/crds_16
        setenv CRDS_PROJECT jwst
        setenv CRDS_USECASE b5it
        setenv CRDS_AFFECTED_DATASETS_RECIPIENTS "jmiller@stsci.edu  crds_${CRDS_PROJECT}_${CRDS_USECASE}_reprocessing@maillist.stsci.edu   crds_datamng@stsci.edu"
        setenv CRDS_GRP_CACHE_KEY 3d15844c-62a0-4a00-bedc-fafdb34f4a2c
       breaksw

<<<<<<< HEAD
       case iljwdmsccrdsv1:
        setenv CRDS_STACK ${CRDS}/crds_stacks/crds_conda
=======
       case iljwdmsacrdsv1:
        setenv CRDS_STACK ${CRDS}/crds_stacks/crds_16
>>>>>>> 2858a854
        setenv CRDS_PROJECT jwst
        setenv CRDS_USECASE b6it
        setenv CRDS_AFFECTED_DATASETS_RECIPIENTS "jmiller@stsci.edu  crds_${CRDS_PROJECT}_${CRDS_USECASE}_reprocessing@maillist.stsci.edu   crds_datamng@stsci.edu"
        setenv CRDS_GRP_CACHE_KEY 3d15844c-62a0-4a00-bedc-fafdb34f4a2c
       breaksw
endsw

setenv META_PREFIX ${CRDS_STACK}

setenv CRDS_IFS /ifs/crds/${CRDS_PROJECT}/${CRDS_USECASE}
setenv CRDS_FILE_CACHE ${CRDS_IFS}/file_cache
setenv CRDS_SERVER_FILES ${CRDS_IFS}/server_files
setenv CRDS_CRON {$CRDS}/server/logs/cron
setenv CRDS_LOG_TIME 1

setenv PATH ${CRDS}/CRDS_server/host:${CRDS_STACK}/bin:/usr/kerberos/bin:/usr/local/bin:/bin:/usr/bin:/usr/X11R6/bin
# /usr/stsci/Python-2.7.4/bin:

setenv LD_LIBRARY_PATH ${CRDS_STACK}/lib # :/usr/stsci/Python-2.7.4/lib

if ! $?PYTHONPATH then
    setenv PYTHONPATH ${CRDS_STACK}/lib/python
else
    setenv PYTHONPATH ${PYTHONPATH}:${CRDS_STACK}/lib/python    
endif

setenv apachemod ${CRDS_STACK}/lib/apache/

setenv EDITOR emacs

# printenv | grep CRDS
<|MERGE_RESOLUTION|>--- conflicted
+++ resolved
@@ -36,7 +36,8 @@
         setenv CRDS_STACK ${CRDS}/crds_stacks/crds_16
         setenv CRDS_PROJECT jwst
         setenv CRDS_USECASE test
-        setenv CRDS_AFFECTED_DATASETS_RECIPIENTS "jmiller@stsci.edu  crds_${CRDS_PROJECT}_${CRDS_USECASE}_reprocessing@maillist.stsci.edu   crds_datamng@stsci.edu"
+        # setenv CRDS_AFFECTED_DATASETS_RECIPIENTS "jmiller@stsci.edu  crds_${CRDS_PROJECT}_${CRDS_USECASE}_reprocessing@maillist.stsci.edu   crds_datamng@stsci.edu"
+        setenv CRDS_AFFECTED_DATASETS_RECIPIENTS "jmiller@stsci.edu"
        breaksw
        case tlhstcrdsv1:
         setenv CRDS_STACK ${CRDS}/crds_stacks/crds_16
@@ -49,7 +50,8 @@
         setenv CRDS_STACK ${CRDS}/crds_stacks/crds_15
         setenv CRDS_PROJECT jwst
         setenv CRDS_USECASE ops
-        setenv CRDS_AFFECTED_DATASETS_RECIPIENTS "jmiller@stsci.edu  crds_${CRDS_PROJECT}_${CRDS_USECASE}_reprocessing@maillist.stsci.edu   crds_datamng@stsci.edu"
+        # setenv CRDS_AFFECTED_DATASETS_RECIPIENTS "jmiller@stsci.edu  crds_${CRDS_PROJECT}_${CRDS_USECASE}_reprocessing@maillist.stsci.edu   crds_datamng@stsci.edu"
+        setenv CRDS_AFFECTED_DATASETS_RECIPIENTS "jmiller@stsci.edu"
         setenv CRDS_GRP_CACHE_KEY 3d15844c-62a0-4a00-bedc-fafdb34f4a2c
        breaksw
 
@@ -62,6 +64,14 @@
         setenv CRDS_GRP_CACHE_KEY 78b96cd6-4295-4215-89ff-a588b2ea831a
        breaksw
 
+       case iljwdmsacrdsv1:
+        setenv CRDS_STACK ${CRDS}/crds_stacks/crds_16
+        setenv CRDS_PROJECT jwst
+        setenv CRDS_USECASE b7it
+        setenv CRDS_AFFECTED_DATASETS_RECIPIENTS "jmiller@stsci.edu  crds_${CRDS_PROJECT}_${CRDS_USECASE}_reprocessing@maillist.stsci.edu   crds_datamng@stsci.edu"
+        setenv CRDS_GRP_CACHE_KEY 3d15844c-62a0-4a00-bedc-fafdb34f4a2c
+       breaksw
+
        case iljwdmsbcrdsv1:
         setenv CRDS_STACK ${CRDS}/crds_stacks/crds_16
         setenv CRDS_PROJECT jwst
@@ -70,13 +80,8 @@
         setenv CRDS_GRP_CACHE_KEY 3d15844c-62a0-4a00-bedc-fafdb34f4a2c
        breaksw
 
-<<<<<<< HEAD
        case iljwdmsccrdsv1:
         setenv CRDS_STACK ${CRDS}/crds_stacks/crds_conda
-=======
-       case iljwdmsacrdsv1:
-        setenv CRDS_STACK ${CRDS}/crds_stacks/crds_16
->>>>>>> 2858a854
         setenv CRDS_PROJECT jwst
         setenv CRDS_USECASE b6it
         setenv CRDS_AFFECTED_DATASETS_RECIPIENTS "jmiller@stsci.edu  crds_${CRDS_PROJECT}_${CRDS_USECASE}_reprocessing@maillist.stsci.edu   crds_datamng@stsci.edu"
